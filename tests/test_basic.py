# -*- coding: utf-8 -*-
"""
    tests.basic
    ~~~~~~~~~~~~~~~~~~~~~

    The basic functionality.

    :copyright: 2010 Pallets
    :license: BSD-3-Clause
"""
import re
import sys
import time
import uuid
from datetime import datetime
from threading import Thread

import pytest
import werkzeug.serving
from werkzeug.exceptions import BadRequest
from werkzeug.exceptions import Forbidden
from werkzeug.exceptions import NotFound
from werkzeug.http import parse_date
from werkzeug.routing import BuildError

import flask
from flask._compat import text_type


def test_options_work(app, client):
    @app.route("/", methods=["GET", "POST"])
    def index():
        return "Hello World"

    rv = client.open("/", method="OPTIONS")
    assert sorted(rv.allow) == ["GET", "HEAD", "OPTIONS", "POST"]
    assert rv.data == b""


def test_options_on_multiple_rules(app, client):
    @app.route("/", methods=["GET", "POST"])
    def index():
        return "Hello World"

    @app.route("/", methods=["PUT"])
    def index_put():
        return "Aha!"

    rv = client.open("/", method="OPTIONS")
    assert sorted(rv.allow) == ["GET", "HEAD", "OPTIONS", "POST", "PUT"]


def test_provide_automatic_options_attr():
    app = flask.Flask(__name__)

    def index():
        return "Hello World!"

    index.provide_automatic_options = False
    app.route("/")(index)
    rv = app.test_client().open("/", method="OPTIONS")
    assert rv.status_code == 405

    app = flask.Flask(__name__)

    def index2():
        return "Hello World!"

    index2.provide_automatic_options = True
    app.route("/", methods=["OPTIONS"])(index2)
    rv = app.test_client().open("/", method="OPTIONS")
    assert sorted(rv.allow) == ["OPTIONS"]


def test_provide_automatic_options_kwarg(app, client):
    def index():
        return flask.request.method

    def more():
        return flask.request.method

    app.add_url_rule("/", view_func=index, provide_automatic_options=False)
    app.add_url_rule(
        "/more",
        view_func=more,
        methods=["GET", "POST"],
        provide_automatic_options=False,
    )
    assert client.get("/").data == b"GET"

    rv = client.post("/")
    assert rv.status_code == 405
    assert sorted(rv.allow) == ["GET", "HEAD"]

    # Older versions of Werkzeug.test.Client don't have an options method
    if hasattr(client, "options"):
        rv = client.options("/")
    else:
        rv = client.open("/", method="OPTIONS")

    assert rv.status_code == 405

    rv = client.head("/")
    assert rv.status_code == 200
    assert not rv.data  # head truncates
    assert client.post("/more").data == b"POST"
    assert client.get("/more").data == b"GET"

    rv = client.delete("/more")
    assert rv.status_code == 405
    assert sorted(rv.allow) == ["GET", "HEAD", "POST"]

    if hasattr(client, "options"):
        rv = client.options("/more")
    else:
        rv = client.open("/more", method="OPTIONS")

    assert rv.status_code == 405


def test_request_dispatching(app, client):
    @app.route("/")
    def index():
        return flask.request.method

    @app.route("/more", methods=["GET", "POST"])
    def more():
        return flask.request.method

    assert client.get("/").data == b"GET"
    rv = client.post("/")
    assert rv.status_code == 405
    assert sorted(rv.allow) == ["GET", "HEAD", "OPTIONS"]
    rv = client.head("/")
    assert rv.status_code == 200
    assert not rv.data  # head truncates
    assert client.post("/more").data == b"POST"
    assert client.get("/more").data == b"GET"
    rv = client.delete("/more")
    assert rv.status_code == 405
    assert sorted(rv.allow) == ["GET", "HEAD", "OPTIONS", "POST"]


def test_disallow_string_for_allowed_methods(app):
    with pytest.raises(TypeError):

        @app.route("/", methods="GET POST")
        def index():
            return "Hey"


def test_url_mapping(app, client):
    random_uuid4 = "7eb41166-9ebf-4d26-b771-ea3f54f8b383"

    def index():
        return flask.request.method

    def more():
        return flask.request.method

    def options():
        return random_uuid4

    app.add_url_rule("/", "index", index)
    app.add_url_rule("/more", "more", more, methods=["GET", "POST"])

    # Issue 1288: Test that automatic options are not added
    #             when non-uppercase 'options' in methods
    app.add_url_rule("/options", "options", options, methods=["options"])

    assert client.get("/").data == b"GET"
    rv = client.post("/")
    assert rv.status_code == 405
    assert sorted(rv.allow) == ["GET", "HEAD", "OPTIONS"]
    rv = client.head("/")
    assert rv.status_code == 200
    assert not rv.data  # head truncates
    assert client.post("/more").data == b"POST"
    assert client.get("/more").data == b"GET"
    rv = client.delete("/more")
    assert rv.status_code == 405
    assert sorted(rv.allow) == ["GET", "HEAD", "OPTIONS", "POST"]
    rv = client.open("/options", method="OPTIONS")
    assert rv.status_code == 200
    assert random_uuid4 in rv.data.decode("utf-8")


def test_werkzeug_routing(app, client):
    from werkzeug.routing import Submount, Rule

    app.url_map.add(
        Submount("/foo", [Rule("/bar", endpoint="bar"), Rule("/", endpoint="index")])
    )

    def bar():
        return "bar"

    def index():
        return "index"

    app.view_functions["bar"] = bar
    app.view_functions["index"] = index

    assert client.get("/foo/").data == b"index"
    assert client.get("/foo/bar").data == b"bar"


def test_endpoint_decorator(app, client):
    from werkzeug.routing import Submount, Rule

    app.url_map.add(
        Submount("/foo", [Rule("/bar", endpoint="bar"), Rule("/", endpoint="index")])
    )

    @app.endpoint("bar")
    def bar():
        return "bar"

    @app.endpoint("index")
    def index():
        return "index"

    assert client.get("/foo/").data == b"index"
    assert client.get("/foo/bar").data == b"bar"


def test_session(app, client):
    @app.route("/set", methods=["POST"])
    def set():
        assert not flask.session.accessed
        assert not flask.session.modified
        flask.session["value"] = flask.request.form["value"]
        assert flask.session.accessed
        assert flask.session.modified
        return "value set"

    @app.route("/get")
    def get():
        assert not flask.session.accessed
        assert not flask.session.modified
        v = flask.session.get("value", "None")
        assert flask.session.accessed
        assert not flask.session.modified
        return v

    assert client.post("/set", data={"value": "42"}).data == b"value set"
    assert client.get("/get").data == b"42"


def test_session_using_server_name(app, client):
    app.config.update(SERVER_NAME="example.com")

    @app.route("/")
    def index():
        flask.session["testing"] = 42
        return "Hello World"

    rv = client.get("/", "http://example.com/")
    assert "domain=.example.com" in rv.headers["set-cookie"].lower()
    assert "httponly" in rv.headers["set-cookie"].lower()


def test_session_using_server_name_and_port(app, client):
    app.config.update(SERVER_NAME="example.com:8080")

    @app.route("/")
    def index():
        flask.session["testing"] = 42
        return "Hello World"

    rv = client.get("/", "http://example.com:8080/")
    assert "domain=.example.com" in rv.headers["set-cookie"].lower()
    assert "httponly" in rv.headers["set-cookie"].lower()


def test_session_using_server_name_port_and_path(app, client):
    app.config.update(SERVER_NAME="example.com:8080", APPLICATION_ROOT="/foo")

    @app.route("/")
    def index():
        flask.session["testing"] = 42
        return "Hello World"

    rv = client.get("/", "http://example.com:8080/foo")
    assert "domain=example.com" in rv.headers["set-cookie"].lower()
    assert "path=/foo" in rv.headers["set-cookie"].lower()
    assert "httponly" in rv.headers["set-cookie"].lower()


def test_session_using_application_root(app, client):
    class PrefixPathMiddleware(object):
        def __init__(self, app, prefix):
            self.app = app
            self.prefix = prefix

        def __call__(self, environ, start_response):
            environ["SCRIPT_NAME"] = self.prefix
            return self.app(environ, start_response)

    app.wsgi_app = PrefixPathMiddleware(app.wsgi_app, "/bar")
    app.config.update(APPLICATION_ROOT="/bar")

    @app.route("/")
    def index():
        flask.session["testing"] = 42
        return "Hello World"

    rv = client.get("/", "http://example.com:8080/")
    assert "path=/bar" in rv.headers["set-cookie"].lower()


def test_session_using_session_settings(app, client):
    app.config.update(
        SERVER_NAME="www.example.com:8080",
        APPLICATION_ROOT="/test",
        SESSION_COOKIE_DOMAIN=".example.com",
        SESSION_COOKIE_HTTPONLY=False,
        SESSION_COOKIE_SECURE=True,
        SESSION_COOKIE_SAMESITE="Lax",
        SESSION_COOKIE_PATH="/",
    )

    @app.route("/")
    def index():
        flask.session["testing"] = 42
        return "Hello World"

    rv = client.get("/", "http://www.example.com:8080/test/")
    cookie = rv.headers["set-cookie"].lower()
    assert "domain=.example.com" in cookie
    assert "path=/" in cookie
    assert "secure" in cookie
    assert "httponly" not in cookie
    assert "samesite" in cookie


def test_session_using_samesite_attribute(app, client):
    @app.route("/")
    def index():
        flask.session["testing"] = 42
        return "Hello World"

    app.config.update(SESSION_COOKIE_SAMESITE="invalid")

    with pytest.raises(ValueError):
        client.get("/")

    app.config.update(SESSION_COOKIE_SAMESITE=None)
    rv = client.get("/")
    cookie = rv.headers["set-cookie"].lower()
    assert "samesite" not in cookie

    app.config.update(SESSION_COOKIE_SAMESITE="Strict")
    rv = client.get("/")
    cookie = rv.headers["set-cookie"].lower()
    assert "samesite=strict" in cookie

    app.config.update(SESSION_COOKIE_SAMESITE="Lax")
    rv = client.get("/")
    cookie = rv.headers["set-cookie"].lower()
    assert "samesite=lax" in cookie


def test_session_localhost_warning(recwarn, app, client):
    app.config.update(SERVER_NAME="localhost:5000")

    @app.route("/")
    def index():
        flask.session["testing"] = 42
        return "testing"

    rv = client.get("/", "http://localhost:5000/")
    assert "domain" not in rv.headers["set-cookie"].lower()
    w = recwarn.pop(UserWarning)
    assert '"localhost" is not a valid cookie domain' in str(w.message)


def test_session_ip_warning(recwarn, app, client):
    app.config.update(SERVER_NAME="127.0.0.1:5000")

    @app.route("/")
    def index():
        flask.session["testing"] = 42
        return "testing"

    rv = client.get("/", "http://127.0.0.1:5000/")
    assert "domain=127.0.0.1" in rv.headers["set-cookie"].lower()
    w = recwarn.pop(UserWarning)
    assert "cookie domain is an IP" in str(w.message)


def test_missing_session(app):
    app.secret_key = None

    def expect_exception(f, *args, **kwargs):
        e = pytest.raises(RuntimeError, f, *args, **kwargs)
        assert e.value.args and "session is unavailable" in e.value.args[0]

    with app.test_request_context():
        assert flask.session.get("missing_key") is None
        expect_exception(flask.session.__setitem__, "foo", 42)
        expect_exception(flask.session.pop, "foo")


def test_session_expiration(app, client):
    permanent = True

    @app.route("/")
    def index():
        flask.session["test"] = 42
        flask.session.permanent = permanent
        return ""

    @app.route("/test")
    def test():
        return text_type(flask.session.permanent)

    rv = client.get("/")
    assert "set-cookie" in rv.headers
    match = re.search(r"(?i)\bexpires=([^;]+)", rv.headers["set-cookie"])
    expires = parse_date(match.group())
    expected = datetime.utcnow() + app.permanent_session_lifetime
    assert expires.year == expected.year
    assert expires.month == expected.month
    assert expires.day == expected.day

    rv = client.get("/test")
    assert rv.data == b"True"

    permanent = False
    rv = client.get("/")
    assert "set-cookie" in rv.headers
    match = re.search(r"\bexpires=([^;]+)", rv.headers["set-cookie"])
    assert match is None


def test_session_stored_last(app, client):
    @app.after_request
    def modify_session(response):
        flask.session["foo"] = 42
        return response

    @app.route("/")
    def dump_session_contents():
        return repr(flask.session.get("foo"))

    assert client.get("/").data == b"None"
    assert client.get("/").data == b"42"


def test_session_special_types(app, client):
    now = datetime.utcnow().replace(microsecond=0)
    the_uuid = uuid.uuid4()

    @app.route("/")
    def dump_session_contents():
        flask.session["t"] = (1, 2, 3)
        flask.session["b"] = b"\xff"
        flask.session["m"] = flask.Markup("<html>")
        flask.session["u"] = the_uuid
        flask.session["d"] = now
        flask.session["t_tag"] = {" t": "not-a-tuple"}
        flask.session["di_t_tag"] = {" t__": "not-a-tuple"}
        flask.session["di_tag"] = {" di": "not-a-dict"}
        return "", 204

    with client:
        client.get("/")
        s = flask.session
        assert s["t"] == (1, 2, 3)
        assert type(s["b"]) == bytes
        assert s["b"] == b"\xff"
        assert type(s["m"]) == flask.Markup
        assert s["m"] == flask.Markup("<html>")
        assert s["u"] == the_uuid
        assert s["d"] == now
        assert s["t_tag"] == {" t": "not-a-tuple"}
        assert s["di_t_tag"] == {" t__": "not-a-tuple"}
        assert s["di_tag"] == {" di": "not-a-dict"}


def test_session_cookie_setting(app):
    is_permanent = True

    @app.route("/bump")
    def bump():
        rv = flask.session["foo"] = flask.session.get("foo", 0) + 1
        flask.session.permanent = is_permanent
        return str(rv)

    @app.route("/read")
    def read():
        return str(flask.session.get("foo", 0))

    def run_test(expect_header):
        with app.test_client() as c:
            assert c.get("/bump").data == b"1"
            assert c.get("/bump").data == b"2"
            assert c.get("/bump").data == b"3"

            rv = c.get("/read")
            set_cookie = rv.headers.get("set-cookie")
            assert (set_cookie is not None) == expect_header
            assert rv.data == b"3"

    is_permanent = True
    app.config["SESSION_REFRESH_EACH_REQUEST"] = True
    run_test(expect_header=True)

    is_permanent = True
    app.config["SESSION_REFRESH_EACH_REQUEST"] = False
    run_test(expect_header=False)

    is_permanent = False
    app.config["SESSION_REFRESH_EACH_REQUEST"] = True
    run_test(expect_header=False)

    is_permanent = False
    app.config["SESSION_REFRESH_EACH_REQUEST"] = False
    run_test(expect_header=False)


def test_session_vary_cookie(app, client):
    @app.route("/set")
    def set_session():
        flask.session["test"] = "test"
        return ""

    @app.route("/get")
    def get():
        return flask.session.get("test")

    @app.route("/getitem")
    def getitem():
        return flask.session["test"]

    @app.route("/setdefault")
    def setdefault():
        return flask.session.setdefault("test", "default")

    @app.route("/vary-cookie-header-set")
    def vary_cookie_header_set():
        response = flask.Response()
        response.vary.add("Cookie")
        flask.session["test"] = "test"
        return response

    @app.route("/vary-header-set")
    def vary_header_set():
        response = flask.Response()
        response.vary.update(("Accept-Encoding", "Accept-Language"))
        flask.session["test"] = "test"
        return response

    @app.route("/no-vary-header")
    def no_vary_header():
        return ""

    def expect(path, header_value="Cookie"):
        rv = client.get(path)

        if header_value:
            # The 'Vary' key should exist in the headers only once.
            assert len(rv.headers.get_all("Vary")) == 1
            assert rv.headers["Vary"] == header_value
        else:
            assert "Vary" not in rv.headers

    expect("/set")
    expect("/get")
    expect("/getitem")
    expect("/setdefault")
    expect("/vary-cookie-header-set")
    expect("/vary-header-set", "Accept-Encoding, Accept-Language, Cookie")
    expect("/no-vary-header", None)


def test_flashes(app, req_ctx):
    assert not flask.session.modified
    flask.flash("Zap")
    flask.session.modified = False
    flask.flash("Zip")
    assert flask.session.modified
    assert list(flask.get_flashed_messages()) == ["Zap", "Zip"]


def test_extended_flashing(app):
    # Be sure app.testing=True below, else tests can fail silently.
    #
    # Specifically, if app.testing is not set to True, the AssertionErrors
    # in the view functions will cause a 500 response to the test client
    # instead of propagating exceptions.

    @app.route("/")
    def index():
        flask.flash(u"Hello World")
        flask.flash(u"Hello World", "error")
        flask.flash(flask.Markup(u"<em>Testing</em>"), "warning")
        return ""

    @app.route("/test/")
    def test():
        messages = flask.get_flashed_messages()
        assert list(messages) == [
            u"Hello World",
            u"Hello World",
            flask.Markup(u"<em>Testing</em>"),
        ]
        return ""

    @app.route("/test_with_categories/")
    def test_with_categories():
        messages = flask.get_flashed_messages(with_categories=True)
        assert len(messages) == 3
        assert list(messages) == [
            ("message", u"Hello World"),
            ("error", u"Hello World"),
            ("warning", flask.Markup(u"<em>Testing</em>")),
        ]
        return ""

    @app.route("/test_filter/")
    def test_filter():
        messages = flask.get_flashed_messages(
            category_filter=["message"], with_categories=True
        )
        assert list(messages) == [("message", u"Hello World")]
        return ""

    @app.route("/test_filters/")
    def test_filters():
        messages = flask.get_flashed_messages(
            category_filter=["message", "warning"], with_categories=True
        )
        assert list(messages) == [
            ("message", u"Hello World"),
            ("warning", flask.Markup(u"<em>Testing</em>")),
        ]
        return ""

    @app.route("/test_filters_without_returning_categories/")
    def test_filters2():
        messages = flask.get_flashed_messages(category_filter=["message", "warning"])
        assert len(messages) == 2
        assert messages[0] == u"Hello World"
        assert messages[1] == flask.Markup(u"<em>Testing</em>")
        return ""

    # Create new test client on each test to clean flashed messages.

    client = app.test_client()
    client.get("/")
    client.get("/test_with_categories/")

    client = app.test_client()
    client.get("/")
    client.get("/test_filter/")

    client = app.test_client()
    client.get("/")
    client.get("/test_filters/")

    client = app.test_client()
    client.get("/")
    client.get("/test_filters_without_returning_categories/")


def test_request_processing(app, client):
    evts = []

    @app.before_request
    def before_request():
        evts.append("before")

    @app.after_request
    def after_request(response):
        response.data += b"|after"
        evts.append("after")
        return response

    @app.route("/")
    def index():
        assert "before" in evts
        assert "after" not in evts
        return "request"

    assert "after" not in evts
    rv = client.get("/").data
    assert "after" in evts
    assert rv == b"request|after"


def test_request_preprocessing_early_return(app, client):
    evts = []

    @app.before_request
    def before_request1():
        evts.append(1)

    @app.before_request
    def before_request2():
        evts.append(2)
        return "hello"

    @app.before_request
    def before_request3():
        evts.append(3)
        return "bye"

    @app.route("/")
    def index():
        evts.append("index")
        return "damnit"

    rv = client.get("/").data.strip()
    assert rv == b"hello"
    assert evts == [1, 2]


def test_after_request_processing(app, client):
    @app.route("/")
    def index():
        @flask.after_this_request
        def foo(response):
            response.headers["X-Foo"] = "a header"
            return response

        return "Test"

    resp = client.get("/")
    assert resp.status_code == 200
    assert resp.headers["X-Foo"] == "a header"


def test_teardown_request_handler(app, client):
    called = []

    @app.teardown_request
    def teardown_request(exc):
        called.append(True)
        return "Ignored"

    @app.route("/")
    def root():
        return "Response"

    rv = client.get("/")
    assert rv.status_code == 200
    assert b"Response" in rv.data
    assert len(called) == 1


def test_teardown_request_handler_debug_mode(app, client):
    called = []

    @app.teardown_request
    def teardown_request(exc):
        called.append(True)
        return "Ignored"

    @app.route("/")
    def root():
        return "Response"

    rv = client.get("/")
    assert rv.status_code == 200
    assert b"Response" in rv.data
    assert len(called) == 1


def test_teardown_request_handler_error(app, client):
    called = []
    app.testing = False

    @app.teardown_request
    def teardown_request1(exc):
        assert type(exc) == ZeroDivisionError
        called.append(True)
        # This raises a new error and blows away sys.exc_info(), so we can
        # test that all teardown_requests get passed the same original
        # exception.
        try:
            raise TypeError()
        except Exception:
            pass

    @app.teardown_request
    def teardown_request2(exc):
        assert type(exc) == ZeroDivisionError
        called.append(True)
        # This raises a new error and blows away sys.exc_info(), so we can
        # test that all teardown_requests get passed the same original
        # exception.
        try:
            raise TypeError()
        except Exception:
            pass

    @app.route("/")
    def fails():
        1 // 0

    rv = client.get("/")
    assert rv.status_code == 500
    assert b"Internal Server Error" in rv.data
    assert len(called) == 2


def test_before_after_request_order(app, client):
    called = []

    @app.before_request
    def before1():
        called.append(1)

    @app.before_request
    def before2():
        called.append(2)

    @app.after_request
    def after1(response):
        called.append(4)
        return response

    @app.after_request
    def after2(response):
        called.append(3)
        return response

    @app.teardown_request
    def finish1(exc):
        called.append(6)

    @app.teardown_request
    def finish2(exc):
        called.append(5)

    @app.route("/")
    def index():
        return "42"

    rv = client.get("/")
    assert rv.data == b"42"
    assert called == [1, 2, 3, 4, 5, 6]


def test_error_handling(app, client):
    app.testing = False

    @app.errorhandler(404)
    def not_found(e):
        return "not found", 404

    @app.errorhandler(500)
    def internal_server_error(e):
        return "internal server error", 500

    @app.errorhandler(Forbidden)
    def forbidden(e):
        return "forbidden", 403

    @app.route("/")
    def index():
        flask.abort(404)

    @app.route("/error")
    def error():
        1 // 0

    @app.route("/forbidden")
    def error2():
        flask.abort(403)

    rv = client.get("/")
    assert rv.status_code == 404
    assert rv.data == b"not found"
    rv = client.get("/error")
    assert rv.status_code == 500
    assert b"internal server error" == rv.data
    rv = client.get("/forbidden")
    assert rv.status_code == 403
    assert b"forbidden" == rv.data


def test_error_handler_unknown_code(app):
    with pytest.raises(KeyError) as exc_info:
        app.register_error_handler(999, lambda e: ("999", 999))

    assert "Use a subclass" in exc_info.value.args[0]


def test_error_handling_processing(app, client):
    app.testing = False

    @app.errorhandler(500)
    def internal_server_error(e):
        return "internal server error", 500

    @app.route("/")
    def broken_func():
        1 // 0

    @app.after_request
    def after_request(resp):
        resp.mimetype = "text/x-special"
        return resp

    resp = client.get("/")
    assert resp.mimetype == "text/x-special"
    assert resp.data == b"internal server error"


def test_baseexception_error_handling(app, client):
    app.testing = False

    @app.route("/")
    def broken_func():
        raise KeyboardInterrupt()

    with pytest.raises(KeyboardInterrupt):
        client.get("/")

        ctx = flask._request_ctx_stack.top
        assert ctx.preserved
        assert type(ctx._preserved_exc) is KeyboardInterrupt


def test_before_request_and_routing_errors(app, client):
    @app.before_request
    def attach_something():
        flask.g.something = "value"

    @app.errorhandler(404)
    def return_something(error):
        return flask.g.something, 404

    rv = client.get("/")
    assert rv.status_code == 404
    assert rv.data == b"value"


def test_user_error_handling(app, client):
    class MyException(Exception):
        pass

    @app.errorhandler(MyException)
    def handle_my_exception(e):
        assert isinstance(e, MyException)
        return "42"

    @app.route("/")
    def index():
        raise MyException()

    assert client.get("/").data == b"42"


def test_http_error_subclass_handling(app, client):
    class ForbiddenSubclass(Forbidden):
        pass

    @app.errorhandler(ForbiddenSubclass)
    def handle_forbidden_subclass(e):
        assert isinstance(e, ForbiddenSubclass)
        return "banana"

    @app.errorhandler(403)
    def handle_403(e):
        assert not isinstance(e, ForbiddenSubclass)
        assert isinstance(e, Forbidden)
        return "apple"

    @app.route("/1")
    def index1():
        raise ForbiddenSubclass()

    @app.route("/2")
    def index2():
        flask.abort(403)

    @app.route("/3")
    def index3():
        raise Forbidden()

    assert client.get("/1").data == b"banana"
    assert client.get("/2").data == b"apple"
    assert client.get("/3").data == b"apple"


def test_errorhandler_precedence(app, client):
    class E1(Exception):
        pass

    class E2(Exception):
        pass

    class E3(E1, E2):
        pass

    @app.errorhandler(E2)
    def handle_e2(e):
        return "E2"

    @app.errorhandler(Exception)
    def handle_exception(e):
        return "Exception"

    @app.route("/E1")
    def raise_e1():
        raise E1

    @app.route("/E3")
    def raise_e3():
        raise E3

    rv = client.get("/E1")
    assert rv.data == b"Exception"

    rv = client.get("/E3")
    assert rv.data == b"E2"


def test_trapping_of_bad_request_key_errors(app, client):
    @app.route("/key")
    def fail():
        flask.request.form["missing_key"]

    @app.route("/abort")
    def allow_abort():
        flask.abort(400)

    rv = client.get("/key")
    assert rv.status_code == 400
    assert b"missing_key" not in rv.data
    rv = client.get("/abort")
    assert rv.status_code == 400

    app.debug = True
    with pytest.raises(KeyError) as e:
        client.get("/key")
    assert e.errisinstance(BadRequest)
    assert "missing_key" in e.value.get_description()
    rv = client.get("/abort")
    assert rv.status_code == 400

    app.debug = False
    app.config["TRAP_BAD_REQUEST_ERRORS"] = True
    with pytest.raises(KeyError):
        client.get("/key")
    with pytest.raises(BadRequest):
        client.get("/abort")


def test_trapping_of_all_http_exceptions(app, client):
    app.config["TRAP_HTTP_EXCEPTIONS"] = True

    @app.route("/fail")
    def fail():
        flask.abort(404)

    with pytest.raises(NotFound):
        client.get("/fail")


def test_error_handler_after_processor_error(app, client):
    app.testing = False

    @app.before_request
    def before_request():
        if _trigger == "before":
            1 // 0

    @app.after_request
    def after_request(response):
        if _trigger == "after":
            1 // 0
        return response

    @app.route("/")
    def index():
        return "Foo"

    @app.errorhandler(500)
    def internal_server_error(e):
        return "Hello Server Error", 500

    for _trigger in "before", "after":
        rv = client.get("/")
        assert rv.status_code == 500
        assert rv.data == b"Hello Server Error"


def test_enctype_debug_helper(app, client):
    from flask.debughelpers import DebugFilesKeyError

    app.debug = True

    @app.route("/fail", methods=["POST"])
    def index():
        return flask.request.files["foo"].filename

    # with statement is important because we leave an exception on the
    # stack otherwise and we want to ensure that this is not the case
    # to not negatively affect other tests.
    with client:
        with pytest.raises(DebugFilesKeyError) as e:
            client.post("/fail", data={"foo": "index.txt"})
        assert "no file contents were transmitted" in str(e.value)
        assert 'This was submitted: "index.txt"' in str(e.value)


def test_response_types(app, client):
    @app.route("/text")
    def from_text():
        return u"Hällo Wörld"

    @app.route("/bytes")
    def from_bytes():
        return u"Hällo Wörld".encode("utf-8")

    @app.route("/full_tuple")
    def from_full_tuple():
        return (
            "Meh",
            400,
            {"X-Foo": "Testing", "Content-Type": "text/plain; charset=utf-8"},
        )

    @app.route("/text_headers")
    def from_text_headers():
        return "Hello", {"X-Foo": "Test", "Content-Type": "text/plain; charset=utf-8"}

    @app.route("/text_status")
    def from_text_status():
        return "Hi, status!", 400

    @app.route("/response_headers")
    def from_response_headers():
        return (
            flask.Response("Hello world", 404, {"X-Foo": "Baz"}),
            {"X-Foo": "Bar", "X-Bar": "Foo"},
        )

    @app.route("/response_status")
    def from_response_status():
        return app.response_class("Hello world", 400), 500

    @app.route("/wsgi")
    def from_wsgi():
        return NotFound()

    @app.route("/dict")
    def from_dict():
        return {"foo": "bar"}, 201

    assert client.get("/text").data == u"Hällo Wörld".encode("utf-8")
    assert client.get("/bytes").data == u"Hällo Wörld".encode("utf-8")

    rv = client.get("/full_tuple")
    assert rv.data == b"Meh"
    assert rv.headers["X-Foo"] == "Testing"
    assert rv.status_code == 400
    assert rv.mimetype == "text/plain"

    rv = client.get("/text_headers")
    assert rv.data == b"Hello"
    assert rv.headers["X-Foo"] == "Test"
    assert rv.status_code == 200
    assert rv.mimetype == "text/plain"

    rv = client.get("/text_status")
    assert rv.data == b"Hi, status!"
    assert rv.status_code == 400
    assert rv.mimetype == "text/html"

    rv = client.get("/response_headers")
    assert rv.data == b"Hello world"
    assert rv.headers.getlist("X-Foo") == ["Baz", "Bar"]
    assert rv.headers["X-Bar"] == "Foo"
    assert rv.status_code == 404

    rv = client.get("/response_status")
    assert rv.data == b"Hello world"
    assert rv.status_code == 500

    rv = client.get("/wsgi")
    assert b"Not Found" in rv.data
    assert rv.status_code == 404

    rv = client.get("/dict")
    assert rv.json == {"foo": "bar"}
    assert rv.status_code == 201


def test_response_type_errors():
    app = flask.Flask(__name__)
    app.testing = True

    @app.route("/none")
    def from_none():
        pass

    @app.route("/small_tuple")
    def from_small_tuple():
        return ("Hello",)

    @app.route("/large_tuple")
    def from_large_tuple():
        return "Hello", 234, {"X-Foo": "Bar"}, "???"

    @app.route("/bad_type")
    def from_bad_type():
        return True

    @app.route("/bad_wsgi")
    def from_bad_wsgi():
        return lambda: None

    c = app.test_client()

    with pytest.raises(TypeError) as e:
<<<<<<< HEAD
        c.get("/none")

    assert "returned None" in str(e)

    with pytest.raises(TypeError) as e:
        c.get("/small_tuple")
=======
        c.get('/none')
        assert 'returned None' in str(e.value)

    with pytest.raises(TypeError) as e:
        c.get('/small_tuple')
        assert 'tuple must have the form' in str(e.value)
>>>>>>> 043443d2

    assert "tuple must have the form" in str(e)

    pytest.raises(TypeError, c.get, "/large_tuple")

    with pytest.raises(TypeError) as e:
<<<<<<< HEAD
        c.get("/bad_type")

    assert "object is not callable" not in str(e)
    assert "it was a bool" in str(e)
=======
        c.get('/bad_type')
        assert 'it was a bool' in str(e.value)
>>>>>>> 043443d2

    pytest.raises(TypeError, c.get, "/bad_wsgi")


def test_make_response(app, req_ctx):
    rv = flask.make_response()
    assert rv.status_code == 200
    assert rv.data == b""
    assert rv.mimetype == "text/html"

    rv = flask.make_response("Awesome")
    assert rv.status_code == 200
    assert rv.data == b"Awesome"
    assert rv.mimetype == "text/html"

    rv = flask.make_response("W00t", 404)
    assert rv.status_code == 404
    assert rv.data == b"W00t"
    assert rv.mimetype == "text/html"


def test_make_response_with_response_instance(app, req_ctx):
    rv = flask.make_response(flask.jsonify({"msg": "W00t"}), 400)
    assert rv.status_code == 400
    assert rv.data == b'{"msg":"W00t"}\n'
    assert rv.mimetype == "application/json"

    rv = flask.make_response(flask.Response(""), 400)
    assert rv.status_code == 400
    assert rv.data == b""
    assert rv.mimetype == "text/html"

    rv = flask.make_response(
        flask.Response("", headers={"Content-Type": "text/html"}),
        400,
        [("X-Foo", "bar")],
    )
    assert rv.status_code == 400
    assert rv.headers["Content-Type"] == "text/html"
    assert rv.headers["X-Foo"] == "bar"


def test_jsonify_no_prettyprint(app, req_ctx):
    app.config.update({"JSONIFY_PRETTYPRINT_REGULAR": False})
    compressed_msg = b'{"msg":{"submsg":"W00t"},"msg2":"foobar"}\n'
    uncompressed_msg = {"msg": {"submsg": "W00t"}, "msg2": "foobar"}

    rv = flask.make_response(flask.jsonify(uncompressed_msg), 200)
    assert rv.data == compressed_msg


def test_jsonify_prettyprint(app, req_ctx):
    app.config.update({"JSONIFY_PRETTYPRINT_REGULAR": True})
    compressed_msg = {"msg": {"submsg": "W00t"}, "msg2": "foobar"}
    pretty_response = (
        b'{\n  "msg": {\n    "submsg": "W00t"\n  }, \n  "msg2": "foobar"\n}\n'
    )

    rv = flask.make_response(flask.jsonify(compressed_msg), 200)
    assert rv.data == pretty_response


def test_jsonify_mimetype(app, req_ctx):
    app.config.update({"JSONIFY_MIMETYPE": "application/vnd.api+json"})
    msg = {"msg": {"submsg": "W00t"}}
    rv = flask.make_response(flask.jsonify(msg), 200)
    assert rv.mimetype == "application/vnd.api+json"


@pytest.mark.skipif(sys.version_info < (3, 7), reason="requires Python >= 3.7")
def test_json_dump_dataclass(app, req_ctx):
    from dataclasses import make_dataclass

    Data = make_dataclass("Data", [("name", str)])
    value = flask.json.dumps(Data("Flask"), app=app)
    value = flask.json.loads(value, app=app)
    assert value == {"name": "Flask"}


def test_jsonify_args_and_kwargs_check(app, req_ctx):
    with pytest.raises(TypeError) as e:
        flask.jsonify("fake args", kwargs="fake")
    assert "behavior undefined" in str(e.value)


def test_url_generation(app, req_ctx):
    @app.route("/hello/<name>", methods=["POST"])
    def hello():
        pass

    assert flask.url_for("hello", name="test x") == "/hello/test%20x"
    assert (
        flask.url_for("hello", name="test x", _external=True)
        == "http://localhost/hello/test%20x"
    )


def test_build_error_handler(app):
    # Test base case, a URL which results in a BuildError.
    with app.test_request_context():
        pytest.raises(BuildError, flask.url_for, "spam")

    # Verify the error is re-raised if not the current exception.
    try:
        with app.test_request_context():
            flask.url_for("spam")
    except BuildError as err:
        error = err
    try:
        raise RuntimeError("Test case where BuildError is not current.")
    except RuntimeError:
        pytest.raises(BuildError, app.handle_url_build_error, error, "spam", {})

    # Test a custom handler.
    def handler(error, endpoint, values):
        # Just a test.
        return "/test_handler/"

    app.url_build_error_handlers.append(handler)
    with app.test_request_context():
        assert flask.url_for("spam") == "/test_handler/"


def test_build_error_handler_reraise(app):
    # Test a custom handler which reraises the BuildError
    def handler_raises_build_error(error, endpoint, values):
        raise error

    app.url_build_error_handlers.append(handler_raises_build_error)

    with app.test_request_context():
        pytest.raises(BuildError, flask.url_for, "not.existing")


def test_url_for_passes_special_values_to_build_error_handler(app):
    @app.url_build_error_handlers.append
    def handler(error, endpoint, values):
        assert values == {
            "_external": False,
            "_anchor": None,
            "_method": None,
            "_scheme": None,
        }
        return "handled"

    with app.test_request_context():
        flask.url_for("/")


def test_static_files(app, client):
    rv = client.get("/static/index.html")
    assert rv.status_code == 200
    assert rv.data.strip() == b"<h1>Hello World!</h1>"
    with app.test_request_context():
        assert flask.url_for("static", filename="index.html") == "/static/index.html"
    rv.close()


def test_static_url_path():
    app = flask.Flask(__name__, static_url_path="/foo")
    app.testing = True
    rv = app.test_client().get("/foo/index.html")
    assert rv.status_code == 200
    rv.close()

    with app.test_request_context():
        assert flask.url_for("static", filename="index.html") == "/foo/index.html"


def test_static_url_path_with_ending_slash():
    app = flask.Flask(__name__, static_url_path="/foo/")
    app.testing = True
    rv = app.test_client().get("/foo/index.html")
    assert rv.status_code == 200
    rv.close()

    with app.test_request_context():
        assert flask.url_for("static", filename="index.html") == "/foo/index.html"


def test_static_url_empty_path(app):
    app = flask.Flask(__name__, static_folder="", static_url_path="")
    rv = app.test_client().open("/static/index.html", method="GET")
    assert rv.status_code == 200
    rv.close()


def test_static_url_empty_path_default(app):
    app = flask.Flask(__name__, static_folder="")
    rv = app.test_client().open("/static/index.html", method="GET")
    assert rv.status_code == 200
    rv.close()


def test_static_route_with_host_matching():
    app = flask.Flask(__name__, host_matching=True, static_host="example.com")
    c = app.test_client()
    rv = c.get("http://example.com/static/index.html")
    assert rv.status_code == 200
    rv.close()
    with app.test_request_context():
        rv = flask.url_for("static", filename="index.html", _external=True)
        assert rv == "http://example.com/static/index.html"
    # Providing static_host without host_matching=True should error.
    with pytest.raises(Exception):
        flask.Flask(__name__, static_host="example.com")
    # Providing host_matching=True with static_folder
    # but without static_host should error.
    with pytest.raises(Exception):
        flask.Flask(__name__, host_matching=True)
    # Providing host_matching=True without static_host
    # but with static_folder=None should not error.
    flask.Flask(__name__, host_matching=True, static_folder=None)


def test_request_locals():
    assert repr(flask.g) == "<LocalProxy unbound>"
    assert not flask.g


def test_server_name_subdomain():
    app = flask.Flask(__name__, subdomain_matching=True)
    client = app.test_client()

    @app.route("/")
    def index():
        return "default"

    @app.route("/", subdomain="foo")
    def subdomain():
        return "subdomain"

    app.config["SERVER_NAME"] = "dev.local:5000"
    rv = client.get("/")
    assert rv.data == b"default"

    rv = client.get("/", "http://dev.local:5000")
    assert rv.data == b"default"

    rv = client.get("/", "https://dev.local:5000")
    assert rv.data == b"default"

    app.config["SERVER_NAME"] = "dev.local:443"
    rv = client.get("/", "https://dev.local")

    # Werkzeug 1.0 fixes matching https scheme with 443 port
    if rv.status_code != 404:
        assert rv.data == b"default"

    app.config["SERVER_NAME"] = "dev.local"
    rv = client.get("/", "https://dev.local")
    assert rv.data == b"default"

    # suppress Werkzeug 1.0 warning about name mismatch
    with pytest.warns(None):
        rv = client.get("/", "http://foo.localhost")
        assert rv.status_code == 404

    rv = client.get("/", "http://foo.dev.local")
    assert rv.data == b"subdomain"


def test_exception_propagation(app, client):
    def apprunner(config_key):
        @app.route("/")
        def index():
            1 // 0

        if config_key is not None:
            app.config[config_key] = True
            with pytest.raises(Exception):
                client.get("/")
        else:
            assert client.get("/").status_code == 500

    # we have to run this test in an isolated thread because if the
    # debug flag is set to true and an exception happens the context is
    # not torn down.  This causes other tests that run after this fail
    # when they expect no exception on the stack.
    for config_key in "TESTING", "PROPAGATE_EXCEPTIONS", "DEBUG", None:
        t = Thread(target=apprunner, args=(config_key,))
        t.start()
        t.join()


@pytest.mark.parametrize("debug", [True, False])
@pytest.mark.parametrize("use_debugger", [True, False])
@pytest.mark.parametrize("use_reloader", [True, False])
@pytest.mark.parametrize("propagate_exceptions", [None, True, False])
def test_werkzeug_passthrough_errors(
    monkeypatch, debug, use_debugger, use_reloader, propagate_exceptions, app
):
    rv = {}

    # Mocks werkzeug.serving.run_simple method
    def run_simple_mock(*args, **kwargs):
        rv["passthrough_errors"] = kwargs.get("passthrough_errors")

    monkeypatch.setattr(werkzeug.serving, "run_simple", run_simple_mock)
    app.config["PROPAGATE_EXCEPTIONS"] = propagate_exceptions
    app.run(debug=debug, use_debugger=use_debugger, use_reloader=use_reloader)


def test_max_content_length(app, client):
    app.config["MAX_CONTENT_LENGTH"] = 64

    @app.before_request
    def always_first():
        flask.request.form["myfile"]
        AssertionError()

    @app.route("/accept", methods=["POST"])
    def accept_file():
        flask.request.form["myfile"]
        AssertionError()

    @app.errorhandler(413)
    def catcher(error):
        return "42"

    rv = client.post("/accept", data={"myfile": "foo" * 100})
    assert rv.data == b"42"


def test_url_processors(app, client):
    @app.url_defaults
    def add_language_code(endpoint, values):
        if flask.g.lang_code is not None and app.url_map.is_endpoint_expecting(
            endpoint, "lang_code"
        ):
            values.setdefault("lang_code", flask.g.lang_code)

    @app.url_value_preprocessor
    def pull_lang_code(endpoint, values):
        flask.g.lang_code = values.pop("lang_code", None)

    @app.route("/<lang_code>/")
    def index():
        return flask.url_for("about")

    @app.route("/<lang_code>/about")
    def about():
        return flask.url_for("something_else")

    @app.route("/foo")
    def something_else():
        return flask.url_for("about", lang_code="en")

    assert client.get("/de/").data == b"/de/about"
    assert client.get("/de/about").data == b"/foo"
    assert client.get("/foo").data == b"/en/about"


def test_inject_blueprint_url_defaults(app):
    bp = flask.Blueprint("foo.bar.baz", __name__, template_folder="template")

    @bp.url_defaults
    def bp_defaults(endpoint, values):
        values["page"] = "login"

    @bp.route("/<page>")
    def view(page):
        pass

    app.register_blueprint(bp)

    values = dict()
    app.inject_url_defaults("foo.bar.baz.view", values)
    expected = dict(page="login")
    assert values == expected

    with app.test_request_context("/somepage"):
        url = flask.url_for("foo.bar.baz.view")
    expected = "/login"
    assert url == expected


def test_nonascii_pathinfo(app, client):
    @app.route(u"/киртест")
    def index():
        return "Hello World!"

    rv = client.get(u"/киртест")
    assert rv.data == b"Hello World!"


def test_debug_mode_complains_after_first_request(app, client):
    app.debug = True

    @app.route("/")
    def index():
        return "Awesome"

    assert not app.got_first_request
    assert client.get("/").data == b"Awesome"
    with pytest.raises(AssertionError) as e:

        @app.route("/foo")
        def broken():
<<<<<<< HEAD
            return "Meh"

    assert "A setup function was called" in str(e)
=======
            return 'Meh'
    assert 'A setup function was called' in str(e.value)
>>>>>>> 043443d2

    app.debug = False

    @app.route("/foo")
    def working():
        return "Meh"

    assert client.get("/foo").data == b"Meh"
    assert app.got_first_request


def test_before_first_request_functions(app, client):
    got = []

    @app.before_first_request
    def foo():
        got.append(42)

    client.get("/")
    assert got == [42]
    client.get("/")
    assert got == [42]
    assert app.got_first_request


def test_before_first_request_functions_concurrent(app, client):
    got = []

    @app.before_first_request
    def foo():
        time.sleep(0.2)
        got.append(42)

    def get_and_assert():
        client.get("/")
        assert got == [42]

    t = Thread(target=get_and_assert)
    t.start()
    get_and_assert()
    t.join()
    assert app.got_first_request


def test_routing_redirect_debugging(app, client):
    app.debug = True

    @app.route("/foo/", methods=["GET", "POST"])
    def foo():
        return "success"

    with client:
        with pytest.raises(AssertionError) as e:
<<<<<<< HEAD
            client.post("/foo", data={})
        assert "http://localhost/foo/" in str(e)
        assert ("Make sure to directly send your POST-request to this URL") in str(e)
=======
            client.post('/foo', data={})
        assert 'http://localhost/foo/' in str(e.value)
        assert ('Make sure to directly send '
                'your POST-request to this URL') in str(e.value)
>>>>>>> 043443d2

        rv = client.get("/foo", data={}, follow_redirects=True)
        assert rv.data == b"success"

    app.debug = False
    with client:
        rv = client.post("/foo", data={}, follow_redirects=True)
        assert rv.data == b"success"


def test_route_decorator_custom_endpoint(app, client):
    app.debug = True

    @app.route("/foo/")
    def foo():
        return flask.request.endpoint

    @app.route("/bar/", endpoint="bar")
    def for_bar():
        return flask.request.endpoint

    @app.route("/bar/123", endpoint="123")
    def for_bar_foo():
        return flask.request.endpoint

    with app.test_request_context():
        assert flask.url_for("foo") == "/foo/"
        assert flask.url_for("bar") == "/bar/"
        assert flask.url_for("123") == "/bar/123"

    assert client.get("/foo/").data == b"foo"
    assert client.get("/bar/").data == b"bar"
    assert client.get("/bar/123").data == b"123"


def test_preserve_only_once(app, client):
    app.debug = True

    @app.route("/fail")
    def fail_func():
        1 // 0

    for _x in range(3):
        with pytest.raises(ZeroDivisionError):
            client.get("/fail")

    assert flask._request_ctx_stack.top is not None
    assert flask._app_ctx_stack.top is not None
    # implicit appctx disappears too
    flask._request_ctx_stack.top.pop()
    assert flask._request_ctx_stack.top is None
    assert flask._app_ctx_stack.top is None


def test_preserve_remembers_exception(app, client):
    app.debug = True
    errors = []

    @app.route("/fail")
    def fail_func():
        1 // 0

    @app.route("/success")
    def success_func():
        return "Okay"

    @app.teardown_request
    def teardown_handler(exc):
        errors.append(exc)

    # After this failure we did not yet call the teardown handler
    with pytest.raises(ZeroDivisionError):
        client.get("/fail")
    assert errors == []

    # But this request triggers it, and it's an error
    client.get("/success")
    assert len(errors) == 2
    assert isinstance(errors[0], ZeroDivisionError)

    # At this point another request does nothing.
    client.get("/success")
    assert len(errors) == 3
    assert errors[1] is None


def test_get_method_on_g(app_ctx):
    assert flask.g.get("x") is None
    assert flask.g.get("x", 11) == 11
    flask.g.x = 42
    assert flask.g.get("x") == 42
    assert flask.g.x == 42


def test_g_iteration_protocol(app_ctx):
    flask.g.foo = 23
    flask.g.bar = 42
    assert "foo" in flask.g
    assert "foos" not in flask.g
    assert sorted(flask.g) == ["bar", "foo"]


def test_subdomain_basic_support():
    app = flask.Flask(__name__, subdomain_matching=True)
    app.config["SERVER_NAME"] = "localhost.localdomain"
    client = app.test_client()

    @app.route("/")
    def normal_index():
        return "normal index"

    @app.route("/", subdomain="test")
    def test_index():
        return "test index"

    rv = client.get("/", "http://localhost.localdomain/")
    assert rv.data == b"normal index"

    rv = client.get("/", "http://test.localhost.localdomain/")
    assert rv.data == b"test index"


def test_subdomain_matching():
    app = flask.Flask(__name__, subdomain_matching=True)
    client = app.test_client()
    app.config["SERVER_NAME"] = "localhost.localdomain"

    @app.route("/", subdomain="<user>")
    def index(user):
        return "index for %s" % user

    rv = client.get("/", "http://mitsuhiko.localhost.localdomain/")
    assert rv.data == b"index for mitsuhiko"


def test_subdomain_matching_with_ports():
    app = flask.Flask(__name__, subdomain_matching=True)
    app.config["SERVER_NAME"] = "localhost.localdomain:3000"
    client = app.test_client()

    @app.route("/", subdomain="<user>")
    def index(user):
        return "index for %s" % user

    rv = client.get("/", "http://mitsuhiko.localhost.localdomain:3000/")
    assert rv.data == b"index for mitsuhiko"


@pytest.mark.parametrize("matching", (False, True))
def test_subdomain_matching_other_name(matching):
    app = flask.Flask(__name__, subdomain_matching=matching)
    app.config["SERVER_NAME"] = "localhost.localdomain:3000"
    client = app.test_client()

    @app.route("/")
    def index():
        return "", 204

    # suppress Werkzeug 0.15 warning about name mismatch
    with pytest.warns(None):
        # ip address can't match name
        rv = client.get("/", "http://127.0.0.1:3000/")
        assert rv.status_code == 404 if matching else 204

    # allow all subdomains if matching is disabled
    rv = client.get("/", "http://www.localhost.localdomain:3000/")
    assert rv.status_code == 404 if matching else 204


def test_multi_route_rules(app, client):
    @app.route("/")
    @app.route("/<test>/")
    def index(test="a"):
        return test

    rv = client.open("/")
    assert rv.data == b"a"
    rv = client.open("/b/")
    assert rv.data == b"b"


def test_multi_route_class_views(app, client):
    class View(object):
        def __init__(self, app):
            app.add_url_rule("/", "index", self.index)
            app.add_url_rule("/<test>/", "index", self.index)

        def index(self, test="a"):
            return test

    _ = View(app)
    rv = client.open("/")
    assert rv.data == b"a"
    rv = client.open("/b/")
    assert rv.data == b"b"


def test_run_defaults(monkeypatch, app):
    rv = {}

    # Mocks werkzeug.serving.run_simple method
    def run_simple_mock(*args, **kwargs):
        rv["result"] = "running..."

    monkeypatch.setattr(werkzeug.serving, "run_simple", run_simple_mock)
    app.run()
    assert rv["result"] == "running..."


def test_run_server_port(monkeypatch, app):
    rv = {}

    # Mocks werkzeug.serving.run_simple method
    def run_simple_mock(hostname, port, application, *args, **kwargs):
        rv["result"] = "running on %s:%s ..." % (hostname, port)

    monkeypatch.setattr(werkzeug.serving, "run_simple", run_simple_mock)
    hostname, port = "localhost", 8000
    app.run(hostname, port, debug=True)
    assert rv["result"] == "running on %s:%s ..." % (hostname, port)


@pytest.mark.parametrize(
    "host,port,server_name,expect_host,expect_port",
    (
        (None, None, "pocoo.org:8080", "pocoo.org", 8080),
        ("localhost", None, "pocoo.org:8080", "localhost", 8080),
        (None, 80, "pocoo.org:8080", "pocoo.org", 80),
        ("localhost", 80, "pocoo.org:8080", "localhost", 80),
        ("localhost", 0, "localhost:8080", "localhost", 0),
        (None, None, "localhost:8080", "localhost", 8080),
        (None, None, "localhost:0", "localhost", 0),
    ),
)
def test_run_from_config(
    monkeypatch, host, port, server_name, expect_host, expect_port, app
):
    def run_simple_mock(hostname, port, *args, **kwargs):
        assert hostname == expect_host
        assert port == expect_port

    monkeypatch.setattr(werkzeug.serving, "run_simple", run_simple_mock)
    app.config["SERVER_NAME"] = server_name
    app.run(host, port)


def test_max_cookie_size(app, client, recwarn):
    app.config["MAX_COOKIE_SIZE"] = 100

    # outside app context, default to Werkzeug static value,
    # which is also the default config
    response = flask.Response()
    default = flask.Flask.default_config["MAX_COOKIE_SIZE"]
    assert response.max_cookie_size == default

    # inside app context, use app config
    with app.app_context():
        assert flask.Response().max_cookie_size == 100

    @app.route("/")
    def index():
        r = flask.Response("", status=204)
        r.set_cookie("foo", "bar" * 100)
        return r

    client.get("/")
    assert len(recwarn) == 1
    w = recwarn.pop()
    assert "cookie is too large" in str(w.message)

    app.config["MAX_COOKIE_SIZE"] = 0

    client.get("/")
    assert len(recwarn) == 0<|MERGE_RESOLUTION|>--- conflicted
+++ resolved
@@ -1219,36 +1219,18 @@
     c = app.test_client()
 
     with pytest.raises(TypeError) as e:
-<<<<<<< HEAD
         c.get("/none")
-
-    assert "returned None" in str(e)
+        assert "returned None" in str(e.value)
 
     with pytest.raises(TypeError) as e:
         c.get("/small_tuple")
-=======
-        c.get('/none')
-        assert 'returned None' in str(e.value)
+        assert "tuple must have the form" in str(e.value)
+
+    pytest.raises(TypeError, c.get, "/large_tuple")
 
     with pytest.raises(TypeError) as e:
-        c.get('/small_tuple')
-        assert 'tuple must have the form' in str(e.value)
->>>>>>> 043443d2
-
-    assert "tuple must have the form" in str(e)
-
-    pytest.raises(TypeError, c.get, "/large_tuple")
-
-    with pytest.raises(TypeError) as e:
-<<<<<<< HEAD
         c.get("/bad_type")
-
-    assert "object is not callable" not in str(e)
-    assert "it was a bool" in str(e)
-=======
-        c.get('/bad_type')
-        assert 'it was a bool' in str(e.value)
->>>>>>> 043443d2
+        assert "it was a bool" in str(e.value)
 
     pytest.raises(TypeError, c.get, "/bad_wsgi")
 
@@ -1648,14 +1630,9 @@
 
         @app.route("/foo")
         def broken():
-<<<<<<< HEAD
             return "Meh"
 
-    assert "A setup function was called" in str(e)
-=======
-            return 'Meh'
-    assert 'A setup function was called' in str(e.value)
->>>>>>> 043443d2
+    assert "A setup function was called" in str(e.value)
 
     app.debug = False
 
@@ -1709,16 +1686,11 @@
 
     with client:
         with pytest.raises(AssertionError) as e:
-<<<<<<< HEAD
             client.post("/foo", data={})
-        assert "http://localhost/foo/" in str(e)
-        assert ("Make sure to directly send your POST-request to this URL") in str(e)
-=======
-            client.post('/foo', data={})
-        assert 'http://localhost/foo/' in str(e.value)
-        assert ('Make sure to directly send '
-                'your POST-request to this URL') in str(e.value)
->>>>>>> 043443d2
+        assert "http://localhost/foo/" in str(e.value)
+        assert ("Make sure to directly send your POST-request to this URL") in str(
+            e.value
+        )
 
         rv = client.get("/foo", data={}, follow_redirects=True)
         assert rv.data == b"success"
