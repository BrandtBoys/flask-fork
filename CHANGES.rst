--- conflicted
+++ resolved
@@ -1,6 +1,5 @@
 .. currentmodule:: flask
 
-<<<<<<< HEAD
 Version 2.0.1
 -------------
 
@@ -106,7 +105,8 @@
 -   ``helpers.total_seconds()`` is deprecated. Use
     ``timedelta.total_seconds()`` instead. :pr:`3962`
 -   Add type hinting. :pr:`3973`.
-=======
+
+
 Version 1.1.4
 -------------
 
@@ -114,7 +114,6 @@
 
 -   Update ``static_folder`` to use ``_compat.fspath`` instead of
     ``os.fspath`` to continue supporting Python < 3.6 :issue:`4050`
->>>>>>> 1ca199f9
 
 
 Version 1.1.3
