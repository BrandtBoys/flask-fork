--- conflicted
+++ resolved
@@ -76,11 +76,7 @@
     # via
     #   pytest
     #   tox
-<<<<<<< HEAD
-pre-commit==2.14.1
-=======
 pre-commit==2.15.0
->>>>>>> 313a70da
     # via -r requirements/dev.in
 py==1.10.0
     # via
